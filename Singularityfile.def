--- conflicted
+++ resolved
@@ -8,17 +8,10 @@
     . /jackal_ws/src/nav-competition-icra2022
 
 %post -c /bin/bash
-<<<<<<< HEAD
-    python3 -m venv /venv
-    PATH="/venv/bin:$PATH"
-    apt -y update; pip3 install --upgrade pip
-    cd /jackal_ws/src/nav-competition-icra2022
-=======
     apt -y update; apt-get -y install python3-venv
     python3 -m venv /venv
     export PATH="/venv/bin:$PATH"
     pip3 install --upgrade pip
->>>>>>> 51126ea9
     pip3 install defusedxml rospkg netifaces numpy
     
     cd /jackal_ws/src
